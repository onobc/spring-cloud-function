/*
 * Copyright 2012-2019 the original author or authors.
 *
 * Licensed under the Apache License, Version 2.0 (the "License");
 * you may not use this file except in compliance with the License.
 * You may obtain a copy of the License at
 *
 *      https://www.apache.org/licenses/LICENSE-2.0
 *
 * Unless required by applicable law or agreed to in writing, software
 * distributed under the License is distributed on an "AS IS" BASIS,
 * WITHOUT WARRANTIES OR CONDITIONS OF ANY KIND, either express or implied.
 * See the License for the specific language governing permissions and
 * limitations under the License.
 */

package org.springframework.cloud.function.context.catalog;

import java.lang.reflect.Type;
import java.util.ArrayList;
import java.util.Arrays;
import java.util.List;
import java.util.Map;
import java.util.Map.Entry;
import java.util.UUID;
import java.util.function.Consumer;
import java.util.function.Function;
import java.util.function.Supplier;
import java.util.stream.Collectors;

import com.fasterxml.jackson.databind.ObjectMapper;
import com.google.gson.Gson;
import org.junit.jupiter.api.Assertions;
import org.junit.jupiter.api.BeforeEach;
import org.junit.jupiter.api.Disabled;
import org.junit.jupiter.api.Test;
import org.reactivestreams.Publisher;
import reactor.core.publisher.Flux;
import reactor.core.publisher.Mono;

import org.springframework.boot.autoconfigure.EnableAutoConfiguration;
import org.springframework.boot.builder.SpringApplicationBuilder;
import org.springframework.cloud.function.context.FunctionCatalog;
import org.springframework.cloud.function.context.FunctionRegistration;
import org.springframework.cloud.function.context.FunctionRegistry;
import org.springframework.cloud.function.context.HybridFunctionalRegistrationTests.UppercaseFunction;
import org.springframework.cloud.function.context.catalog.SimpleFunctionRegistry.FunctionInvocationWrapper;
import org.springframework.cloud.function.context.config.JsonMessageConverter;
import org.springframework.cloud.function.json.GsonMapper;
import org.springframework.cloud.function.json.JacksonMapper;
import org.springframework.cloud.function.json.JsonMapper;
import org.springframework.context.ApplicationContext;
import org.springframework.context.annotation.Bean;
import org.springframework.core.ResolvableType;
import org.springframework.core.convert.ConversionService;
import org.springframework.core.convert.support.DefaultConversionService;
import org.springframework.lang.Nullable;
import org.springframework.messaging.Message;
import org.springframework.messaging.MessageHeaders;
import org.springframework.messaging.converter.AbstractMessageConverter;
import org.springframework.messaging.converter.ByteArrayMessageConverter;
import org.springframework.messaging.converter.CompositeMessageConverter;
import org.springframework.messaging.converter.MessageConverter;
import org.springframework.messaging.converter.StringMessageConverter;
import org.springframework.messaging.support.MessageBuilder;
import org.springframework.util.MimeType;

import static org.assertj.core.api.Assertions.assertThat;

/**
 * @author Oleg Zhurakousky
 *
 */
public class SimpleFunctionRegistryTests {

	private CompositeMessageConverter messageConverter;

	private ConversionService conversionService;

	@BeforeEach
	public void before() {
		List<MessageConverter> messageConverters = new ArrayList<>();
		JsonMapper jsonMapper = new GsonMapper(new Gson());
		messageConverters.add(new JsonMessageConverter(jsonMapper));
		messageConverters.add(new ByteArrayMessageConverter());
		messageConverters.add(new StringMessageConverter());
		this.messageConverter = new CompositeMessageConverter(messageConverters);

		this.conversionService = new DefaultConversionService();
	}

	@Test
	public void testCachingOfFunction() {
		Echo function = new Echo();
		FunctionRegistration<Echo> registration = new FunctionRegistration<>(
				function, "echo").type(Echo.class);
		SimpleFunctionRegistry catalog = new SimpleFunctionRegistry(this.conversionService, this.messageConverter,
				new JacksonMapper(new ObjectMapper()));
		catalog.register(registration);

		FunctionInvocationWrapper instanceA = catalog.lookup("echo", "application/json");
		FunctionInvocationWrapper instanceb = catalog.lookup("echo", "text/plain");
		FunctionInvocationWrapper instanceC = catalog.lookup("echo", "foo/bar");

		assertThat(instanceA).isSameAs(instanceb).isSameAs(instanceC);
	}

	@Test
	public void testNoCachingOfFunction() {
		Echo function = new Echo();
		FunctionRegistration<Echo> registration = new FunctionRegistration<>(
				function, "echo").type(Echo.class);
		registration.getProperties().put("singleton", "false");
		SimpleFunctionRegistry catalog = new SimpleFunctionRegistry(this.conversionService, this.messageConverter,
				new JacksonMapper(new ObjectMapper()));
		catalog.register(registration);

		FunctionInvocationWrapper instanceA = catalog.lookup("echo", "application/json");
		FunctionInvocationWrapper instanceb = catalog.lookup("echo", "text/plain");
		FunctionInvocationWrapper instanceC = catalog.lookup("echo", "foo/bar");

		assertThat(instanceA).isNotSameAs(instanceb).isNotSameAs(instanceC);
	}

	@Test
	public void testSCF768() {
		ResolvableType map = ResolvableType.forClassWithGenerics(Map.class, String.class, Person.class);
		Type functionType = ResolvableType.forClassWithGenerics(Function.class, map, ResolvableType.forClass(String.class)).getType();

		Function<Map<String, Person>, String> function = persons -> {
			for (Entry<String, Person> entry : persons.entrySet()) {
				assertThat(entry.getValue().getName()).isNotEmpty(); // would fail if value would not be converted to Person
			}
			return persons.toString();
		};

		FunctionRegistration<Function<Map<String, Person>, String>> registration = new FunctionRegistration<>(
<<<<<<< HEAD
				function, "echo").type(FunctionType.of(functionType));
=======
				function, "echo").type(functionType);
>>>>>>> 5074b7ee
		SimpleFunctionRegistry catalog = new SimpleFunctionRegistry(this.conversionService, this.messageConverter,
				new JacksonMapper(new ObjectMapper()));
		catalog.register(registration);

		FunctionInvocationWrapper lookedUpFunction = catalog.lookup("echo");
		String result = (String) lookedUpFunction.apply("{\"ricky\":{\"name\":\"ricky\"}}");
		assertThat(result).isEqualTo("{ricky=ricky}");
	}

	@Test
	public void testSCF640() {
		Echo function = new Echo();
		FunctionRegistration<Echo> registration = new FunctionRegistration<>(
				function, "echo").type(Echo.class);
		SimpleFunctionRegistry catalog = new SimpleFunctionRegistry(this.conversionService, this.messageConverter,
				new JacksonMapper(new ObjectMapper()));
		catalog.register(registration);

		FunctionInvocationWrapper lookedUpFunction = catalog.lookup("echo");
		Object result = lookedUpFunction.apply("{\"HELLO\":\"WORLD\"}");
		assertThat(result).isNotInstanceOf(Message.class);
		assertThat(result).isEqualTo("{\"HELLO\":\"WORLD\"}");
	}

	@SuppressWarnings("unchecked")
	@Test
	public void testSCF762() {
		SimpleFunctionRegistry catalog = new SimpleFunctionRegistry(this.conversionService, this.messageConverter,
				new JacksonMapper(new ObjectMapper()));

		FunctionRegistration<UpperCase> reg1 = new FunctionRegistration<>(
				new UpperCase(), "uppercase").type(UpperCase.class);
		catalog.register(reg1);
		//
		FunctionRegistration<UpperCaseMessage> reg2 = new FunctionRegistration<>(
				new UpperCaseMessage(), "uppercaseMessage").type(UpperCaseMessage.class);
		catalog.register(reg2);
		//
		FunctionRegistration<StringArrayFunction> reg3 = new FunctionRegistration<>(
				new StringArrayFunction(), "stringArray").type(StringArrayFunction.class);
		catalog.register(reg3);
		//
		FunctionRegistration<TypelessFunction> reg4 = new FunctionRegistration<>(
				new TypelessFunction(), "typeless").type(TypelessFunction.class);
		catalog.register(reg4);
		//
		FunctionRegistration<ByteArrayFunction> reg5 = new FunctionRegistration<>(
				new ByteArrayFunction(), "typeless").type(ByteArrayFunction.class);
		catalog.register(reg5);
		//
		FunctionRegistration<StringListFunction> reg6 = new FunctionRegistration<>(
				new StringListFunction(), "stringList").type(StringListFunction.class);
		catalog.register(reg6);

		Message<String> collectionMessage = MessageBuilder.withPayload("[\"ricky\", \"julien\", \"bubbles\"]").build();
		Message<String> singleValueMessage = MessageBuilder.withPayload("\"ricky\"").build();

		FunctionInvocationWrapper lookedUpFunction = catalog.lookup("uppercase", "application/json");
		Object result = lookedUpFunction.apply(singleValueMessage);
		assertThat(result).isInstanceOf(Message.class);
		assertThat(((Message<byte[]>) result).getPayload()).isEqualTo("\"RICKY\"".getBytes());

		result = lookedUpFunction.apply(collectionMessage);
		assertThat(result).isInstanceOf(Flux.class);
		List<Message<byte[]>> collectionIfResults = Flux.from((Publisher<Message<byte[]>>) result).collectList().block();
		assertThat(collectionIfResults.size()).isEqualTo(3);
		assertThat(collectionIfResults.get(0).getPayload()).isEqualTo("\"RICKY\"".getBytes());
		assertThat(collectionIfResults.get(1).getPayload()).isEqualTo("\"JULIEN\"".getBytes());

		lookedUpFunction = catalog.lookup("typeless", "application/json");
		result = lookedUpFunction.apply(singleValueMessage);
		assertThat(result).isInstanceOf(Message.class);
		assertThat(((Message<byte[]>) result).getPayload()).isEqualTo("\"ricky\"".getBytes());

		result = lookedUpFunction.apply(collectionMessage);
		assertThat(result).isInstanceOf(Message.class);
		assertThat(((Message<byte[]>) result).getPayload()).isEqualTo("[\"ricky\", \"julien\", \"bubbles\"]".getBytes());


		lookedUpFunction = catalog.lookup("stringArray", "application/json");
		result = lookedUpFunction.apply(singleValueMessage);
		assertThat(result).isInstanceOf(Message.class);
		assertThat(((Message<byte[]>) result).getPayload()).isEqualTo("[\"ricky\"]".getBytes());

		result = lookedUpFunction.apply(collectionMessage);
		assertThat(result).isInstanceOf(Message.class);
		assertThat(((Message<byte[]>) result).getPayload()).isEqualTo("[ricky, julien, bubbles]".getBytes());


		lookedUpFunction = catalog.lookup("stringList", "application/json");
		result = lookedUpFunction.apply(singleValueMessage);
		assertThat(result).isInstanceOf(Message.class);
		assertThat(((Message<byte[]>) result).getPayload()).isEqualTo("[\"ricky\"]".getBytes());

		result = lookedUpFunction.apply(collectionMessage);
		assertThat(result).isInstanceOf(Message.class);
		System.out.println(new String(((Message<byte[]>) result).getPayload()));
		assertThat(((Message<byte[]>) result).getPayload()).isEqualTo("[ricky, julien, bubbles]".getBytes());

	}

	@SuppressWarnings("unchecked")
	@Test
	public void testSCF588() {

		UpperCase function = new UpperCase();
		FunctionRegistration<UpperCase> registration = new FunctionRegistration<>(
				function, "foo").type(UppercaseFunction.class);
		SimpleFunctionRegistry catalog = new SimpleFunctionRegistry(this.conversionService, this.messageConverter,
				new JacksonMapper(new ObjectMapper()));
		catalog.register(registration);

		FunctionInvocationWrapper lookedUpFunction = catalog.lookup("uppercase");
		Message<String> message = MessageBuilder.withPayload("hello")
				.setHeader("lambda-runtime-aws-request-id", UUID.randomUUID())
				.build();
		Object result = lookedUpFunction.apply(message);
		assertThat(result).isInstanceOf(Message.class);
		assertThat(((Message<String>) result).getPayload()).isEqualTo("HELLO");
	}

	@Test
	public void testFunctionLookup() {

		TestFunction function = new TestFunction();
		FunctionRegistration<TestFunction> registration = new FunctionRegistration<>(
				function, "foo").type(TestFunction.class);
		SimpleFunctionRegistry catalog = new SimpleFunctionRegistry(this.conversionService, this.messageConverter,
				new JacksonMapper(new ObjectMapper()));
		catalog.register(registration);

		//FunctionInvocationWrapper lookedUpFunction = catalog.lookup("hello");
		FunctionInvocationWrapper lookedUpFunction = catalog.lookup("hello");
		assertThat(lookedUpFunction).isNotNull(); // because we only have one and can look it up with any name
		FunctionRegistration<TestFunction> registration2 = new FunctionRegistration<>(
				function, "foo2").type(TestFunction.class);
		catalog.register(registration2);
		lookedUpFunction = catalog.lookup("hello");
		assertThat(lookedUpFunction).isNull();
	}



	@Test
	public void testFunctionComposition() {
		FunctionRegistration<UpperCase> upperCaseRegistration = new FunctionRegistration<>(
				new UpperCase(), "uppercase").type(UpperCase.class);
		FunctionRegistration<Reverse> reverseRegistration = new FunctionRegistration<>(
				new Reverse(), "reverse").type(Reverse.class);
		SimpleFunctionRegistry catalog = new SimpleFunctionRegistry(this.conversionService, this.messageConverter,
				new JacksonMapper(new ObjectMapper()));
		catalog.register(upperCaseRegistration);
		catalog.register(reverseRegistration);

		Function<Flux<String>, Flux<String>> lookedUpFunction = catalog
				.lookup("uppercase|reverse");
		assertThat(lookedUpFunction).isNotNull();
	}

	@Test
	@Disabled
	public void testFunctionCompositionImplicit() {
		FunctionRegistration<Words> wordsRegistration = new FunctionRegistration<>(
				new Words(), "words").type(Words.class);
		FunctionRegistration<Reverse> reverseRegistration = new FunctionRegistration<>(
				new Reverse(), "reverse").type(Reverse.class);
		FunctionRegistry catalog = new SimpleFunctionRegistry(this.conversionService, this.messageConverter,
				new JacksonMapper(new ObjectMapper()));
		catalog.register(wordsRegistration);
		catalog.register(reverseRegistration);

		// There's only one function, we should be able to leave that blank
		Supplier<String> lookedUpFunction = catalog.lookup("words|");

		assertThat(lookedUpFunction).isNotNull();
		assertThat(lookedUpFunction.get()).isEqualTo("olleh");
	}

	@Test
	@Disabled
	public void testFunctionCompletelyImplicitComposition() {
		FunctionRegistration<Words> wordsRegistration = new FunctionRegistration<>(
				new Words(), "words").type(Words.class);
		FunctionRegistration<Reverse> reverseRegistration = new FunctionRegistration<>(
				new Reverse(), "reverse").type(Reverse.class);
		SimpleFunctionRegistry catalog = new SimpleFunctionRegistry(this.conversionService, this.messageConverter,
				new JacksonMapper(new ObjectMapper()));
		catalog.register(wordsRegistration);
		catalog.register(reverseRegistration);

		// There's only one function, we should be able to leave that blank
		Supplier<Flux<String>> lookedUpFunction = catalog.lookup("|");

		assertThat(lookedUpFunction).isNotNull();
		assertThat(lookedUpFunction.get().blockFirst()).isEqualTo("olleh");
	}

	@Test
	public void testFunctionCompositionExplicit() {
		FunctionRegistration<Words> wordsRegistration = new FunctionRegistration<>(
				new Words(), "words").type(Words.class);
		FunctionRegistration<Reverse> reverseRegistration = new FunctionRegistration<>(
				new Reverse(), "reverse").type(Reverse.class);
		SimpleFunctionRegistry catalog = new SimpleFunctionRegistry(this.conversionService, this.messageConverter,
				new JacksonMapper(new ObjectMapper()));
		catalog.register(wordsRegistration);
		catalog.register(reverseRegistration);

		Supplier<String> lookedUpFunction = catalog.lookup("words|reverse");

		assertThat(lookedUpFunction).isNotNull();
		assertThat(lookedUpFunction.get()).isEqualTo("olleh");
	}

	@Test
	public void testFunctionCompositionWithMessages() {
		FunctionRegistration<UpperCaseMessage> upperCaseRegistration = new FunctionRegistration<>(
				new UpperCaseMessage(), "uppercase")
						.type(UpperCaseMessage.class);
		FunctionRegistration<ReverseMessage> reverseRegistration = new FunctionRegistration<>(
				new ReverseMessage(), "reverse")
						.type(ReverseMessage.class);
		SimpleFunctionRegistry catalog = new SimpleFunctionRegistry(this.conversionService, this.messageConverter,
				new JacksonMapper(new ObjectMapper()));
		catalog.register(upperCaseRegistration);
		catalog.register(reverseRegistration);

		Function<Flux<Message<String>>, Flux<Message<String>>> lookedUpFunction = catalog
				.lookup("uppercase|reverse");

		assertThat(lookedUpFunction).isNotNull();
		assertThat(lookedUpFunction
				.apply(Flux.just(MessageBuilder.withPayload("star").build())).blockFirst()
				.getPayload()).isEqualTo("RATS");
	}

	@Test
	public void testFunctionCompositionMixedMessages() {
		FunctionRegistration<UpperCaseMessage> upperCaseRegistration = new FunctionRegistration<>(
				new UpperCaseMessage(), "uppercase")
						.type(UpperCaseMessage.class);
		FunctionRegistration<Reverse> reverseRegistration = new FunctionRegistration<>(
				new Reverse(), "reverse").type(Reverse.class);
		SimpleFunctionRegistry catalog = new SimpleFunctionRegistry(this.conversionService, this.messageConverter,
				new JacksonMapper(new ObjectMapper()));
		catalog.register(upperCaseRegistration);
		catalog.register(reverseRegistration);

		Function<Message<String>, String> lookedUpFunction = catalog
				.lookup("uppercase|reverse");

		assertThat(lookedUpFunction).isNotNull();
		String result = lookedUpFunction.apply(MessageBuilder.withPayload("star").setHeader("foo", "bar").build());
		assertThat(result).isEqualTo("RATS");
	}

	@SuppressWarnings({ "rawtypes", "unchecked" })
	@Test
	public void testReactiveFunctionMessages() {
		FunctionRegistration<ReactiveFunction> registration = new FunctionRegistration<>(new ReactiveFunction(), "reactive")
			.type(ReactiveFunction.class);

		SimpleFunctionRegistry catalog = new SimpleFunctionRegistry(this.conversionService, this.messageConverter,
				new JacksonMapper(new ObjectMapper()));
		catalog.register(registration);

		Function lookedUpFunction = catalog.lookup("reactive");

		assertThat(lookedUpFunction).isNotNull();
		Flux<List<String>> result = (Flux<List<String>>) lookedUpFunction
			.apply(Flux.just(MessageBuilder
				.withPayload("[{\"name\":\"item1\"},{\"name\":\"item2\"}]")
				.setHeader(MessageHeaders.CONTENT_TYPE, "application/json")
				.build()
			));

		Assertions.assertIterableEquals(result.blockFirst(), Arrays.asList("item1", "item2"));
	}

	@SuppressWarnings({ "rawtypes", "unchecked" })
	@Test
	public void testWithCustomMessageConverter() {
		FunctionCatalog catalog = this.configureCatalog(CustomConverterConfiguration.class);
		Function function = catalog.lookup("func");
		Object result = function.apply(MessageBuilder.withPayload("Jim Lahey").setHeader(MessageHeaders.CONTENT_TYPE, "text/person").build());
		assertThat(result).isEqualTo("Jim Lahey");
	}

	@SuppressWarnings({ "rawtypes", "unchecked" })
	@Test
	public void lookup() {
		SimpleFunctionRegistry functionRegistry = new SimpleFunctionRegistry(this.conversionService, this.messageConverter,
				new JacksonMapper(new ObjectMapper()));
		FunctionInvocationWrapper function = functionRegistry.lookup("uppercase");
		assertThat(function).isNull();

		Function userFunction = uppercase();
		FunctionRegistration functionRegistration = new FunctionRegistration(userFunction, "uppercase")
				.type(FunctionTypeUtils.functionType(String.class, String.class));
		functionRegistry.register(functionRegistration);

		function = functionRegistry.lookup("uppercase");
		assertThat(function).isNotNull();
	}


	@SuppressWarnings({ "rawtypes", "unchecked" })
	@Test
	public void lookupDefaultName() {
		SimpleFunctionRegistry functionRegistry = new SimpleFunctionRegistry(this.conversionService, this.messageConverter,
				new JacksonMapper(new ObjectMapper()));
		Function userFunction = uppercase();
		FunctionRegistration functionRegistration = new FunctionRegistration(userFunction, "uppercase")
				.type(FunctionTypeUtils.functionType(String.class, String.class));
		functionRegistry.register(functionRegistration);

		FunctionInvocationWrapper function = functionRegistry.lookup("");
		assertThat(function).isNotNull();
	}

	@SuppressWarnings({ "unchecked", "rawtypes" })
	@Test
	public void lookupWithCompositionFunctionAndConsumer() {
		SimpleFunctionRegistry functionRegistry = new SimpleFunctionRegistry(this.conversionService, this.messageConverter,
				new JacksonMapper(new ObjectMapper()));

		Object userFunction = uppercase();
		FunctionRegistration functionRegistration = new FunctionRegistration(userFunction, "uppercase")
				.type(FunctionTypeUtils.functionType(String.class, String.class));
		functionRegistry.register(functionRegistration);

		userFunction = consumer();
		functionRegistration = new FunctionRegistration(userFunction, "consumer")
				.type(ResolvableType.forClassWithGenerics(Consumer.class, Integer.class).getType());
		functionRegistry.register(functionRegistration);

		FunctionInvocationWrapper functionWrapper = functionRegistry.lookup("uppercase|consumer");

		functionWrapper.apply("123");
	}

	@SuppressWarnings({ "unchecked", "rawtypes" })
	@Test
	public void lookupWithReactiveConsumer() {
		SimpleFunctionRegistry functionRegistry = new SimpleFunctionRegistry(this.conversionService, this.messageConverter,
				new JacksonMapper(new ObjectMapper()));

		Object userFunction = reactiveConsumer();

		FunctionRegistration functionRegistration = new FunctionRegistration(userFunction, "reactiveConsumer")
				.type(ResolvableType.forClassWithGenerics(Consumer.class, ResolvableType.forClassWithGenerics(Flux.class, Integer.class)).getType());
		functionRegistry.register(functionRegistration);

		FunctionInvocationWrapper functionWrapper = functionRegistry.lookup("reactiveConsumer");

		functionWrapper.apply("123");
	}

	@Test
	public void testHeaderEnricherFunction() {
		FunctionRegistration<HeaderEnricherFunction> registration =
			new FunctionRegistration<>(new HeaderEnricherFunction(), "headerEnricher")
				.type(HeaderEnricherFunction.class);
		SimpleFunctionRegistry catalog = new SimpleFunctionRegistry(this.conversionService, this.messageConverter,
			new JacksonMapper(new ObjectMapper()));
		catalog.register(registration);
		Function<Message<?>, Message<?>> function = catalog.lookup("headerEnricher");
		Message<?> message =
			function.apply(MessageBuilder.withPayload("hello").setHeader("original", "originalValue")
				.build());
		assertThat(message.getHeaders().get("original")).isEqualTo("newValue");
	}

	@Test
	public void testReactiveMonoSupplier() {
		FunctionRegistration<ReactiveMonoGreeter> registration = new FunctionRegistration<>(new ReactiveMonoGreeter(),
				"greeter").type(ReactiveMonoGreeter.class);
		SimpleFunctionRegistry catalog = new SimpleFunctionRegistry(this.conversionService, this.messageConverter,
				new JacksonMapper(new ObjectMapper()));
		catalog.register(registration);
		FunctionInvocationWrapper function = catalog.lookup("greeter");
		assertThat(FunctionTypeUtils.isMono(function.getOutputType()));
	}


	public Function<String, String> uppercase() {
		return v -> v.toUpperCase();
	}


	public Function<Object, Integer> hash() {
		return v -> v.hashCode();
	}

	public Supplier<Integer> supplier() {
		return () -> 4;
	}

	public Consumer<Integer> consumer() {
		return System.out::println;
	}

	public Consumer<Flux<Integer>> reactiveConsumer() {
		return flux -> flux.subscribe(v -> {
			System.out.println(v);
		});
	}

	private FunctionCatalog configureCatalog(Class<?>... configClass) {
		ApplicationContext context = new SpringApplicationBuilder(configClass)
				.run("--logging.level.org.springframework.cloud.function=DEBUG",
						"--spring.main.lazy-initialization=true");
		FunctionCatalog catalog = context.getBean(FunctionCatalog.class);
		return catalog;
	}

	@EnableAutoConfiguration
	private static class CustomConverterConfiguration {
		@Bean
		public MessageConverter stringToPersonConverter() {
			return new AbstractMessageConverter(MimeType.valueOf("text/person")) {
				@Override
				protected Object convertFromInternal(Message<?> message, Class<?> targetClass, @Nullable Object conversionHint) {
					String payload =  message.getPayload() instanceof byte[] ? new String((byte[]) message.getPayload()) : (String) message.getPayload();
					Person person = new Person();
					person.setName(payload);
					return person;
				}

				@Override
				protected boolean canConvertFrom(Message<?> message, @Nullable Class<?> targetClass) {
					return supportsMimeType(message.getHeaders()) && Person.class.isAssignableFrom(targetClass) && (
							message.getPayload() instanceof String || message.getPayload() instanceof byte[]);
				}

				@Override
				public Object convertToInternal(Object rawPayload, MessageHeaders headers, Object conversionHint) {
					return rawPayload.toString();
				}

				@Override
				protected boolean canConvertTo(Object payload, @Nullable MessageHeaders headers) {
					return true;
				}

				@Override
				protected boolean supports(Class<?> clazz) {
					throw new UnsupportedOperationException();
				}
			};
		}

		@Bean
		public Function<Person, String> func() {
			return person -> person.getName();
		}
	}

	public static class Person {
		private String name;

		public String getName() {
			return name;
		}

		public void setName(String name) {
			this.name = name;
		}

		@Override
		public String toString() {
			return this.name;
		}
	}

	private static class Words implements Supplier<String> {

		@Override
		public String get() {
			return "hello";
		}

	}

	private static class UpperCase implements Function<String, String> {

		@Override
		public String apply(String t) {
			return t.toUpperCase();
		}

	}

	private static class Echo implements Function<Object, Object> {

		@Override
		public Object apply(Object t) {
			return t;
		}

	}

	private static class UpperCaseMessage
			implements Function<Message<String>, Message<String>> {

		@Override
		public Message<String> apply(Message<String> t) {
			return MessageBuilder.withPayload(t.getPayload().toUpperCase())
					.copyHeaders(t.getHeaders()).build();
		}

	}

	private static class Reverse implements Function<String, String> {

		@Override
		public String apply(String t) {
			return new StringBuilder(t).reverse().toString();
		}

	}

	private static class ReverseMessage
			implements Function<Message<String>, Message<String>> {

		@Override
		public Message<String> apply(Message<String> t) {
			return MessageBuilder
					.withPayload(new StringBuilder(t.getPayload()).reverse().toString())
					.copyHeaders(t.getHeaders()).build();
		}

	}

	private static class TestFunction implements Function<Integer, String> {

		@Override
		public String apply(Integer t) {
			return "i=" + t;
		}

	}

	private static class ReactiveFunction implements Function<Flux<Message<List<Person>>>, Flux<List<String>>> {

		@Override
		public Flux<List<String>> apply(Flux<Message<List<Person>>> listFlux) {
			return listFlux
				.map(Message::getPayload)
				.map(lst -> lst.stream().map(Person::getName).collect(Collectors.toList()));
		}
	}

	private static class ReactiveMonoGreeter implements Supplier<Mono<Message<String>>> {

		@Override
		public Mono<Message<String>> get() {
			return Mono.just(MessageBuilder.withPayload("hello").build());
		}

	}

	private static class HeaderEnricherFunction implements Function<Message<?>, Message<?>> {

		@Override
		public Message<?> apply(Message<?> message) {
			return MessageBuilder.withPayload(message.getPayload()).setHeader("original", "newValue")
				.build();
		}
	}

	private static class StringArrayFunction implements Function<String[], String> {
		@Override
		public String apply(String[] t) {
			return Arrays.asList(t).toString();
		}
	}

	private static class StringListFunction implements Function<List<String>, String> {
		@Override
		public String apply(List<String> t) {
			return t.toString();
		}
	}

	private static class TypelessFunction implements Function<Object, String> {
		@Override
		public String apply(Object t) {
			return t.toString();
		}
	}

	private static class ByteArrayFunction implements Function<byte[], String> {
		@Override
		public String apply(byte[] t) {
			return new String(t);
		}
	}

}<|MERGE_RESOLUTION|>--- conflicted
+++ resolved
@@ -135,11 +135,7 @@
 		};
 
 		FunctionRegistration<Function<Map<String, Person>, String>> registration = new FunctionRegistration<>(
-<<<<<<< HEAD
-				function, "echo").type(FunctionType.of(functionType));
-=======
 				function, "echo").type(functionType);
->>>>>>> 5074b7ee
 		SimpleFunctionRegistry catalog = new SimpleFunctionRegistry(this.conversionService, this.messageConverter,
 				new JacksonMapper(new ObjectMapper()));
 		catalog.register(registration);
